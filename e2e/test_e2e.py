#!/usr/bin/env python3

# Python requirements: pytest requests
# install curieconfctl:
# (cd ../curiefense/curieconf/utils ; pip3 install .)
# (cd ../curiefense/curieconf/client ; pip3 install .)
#
# To run this with minikube (does not support IPv6):
<<<<<<< HEAD
# pytest --base-protected-url http://$(minikube ip):30081 --base-conf-url http://$(minikube ip):30000/api/v1/ --base-ui-url http://$(minikube ip):30080 .      # pylint: disable=line-too-long
#
# To run this with docker-compose:
# Wait until https://github.com/curiefense/curiefense/issues/48 is fixed
# pytest --base-protected-url http://localhost:30081/ --base-conf-url http://localhost:30000/api/v1/ --base-ui-url http://localhost:30080 .      # pylint: disable=line-too-long
=======
# pytest --base-protected-url http://$(minikube ip):30081 --base-conf-url http://$(minikube ip):30000/api/v1/ --base-ui-url http://$(minikube ip):30080 --elasticsearch-url http://$IP:30200 .
#
# To run this with docker-compose:
# pytest --base-protected-url http://localhost:30081/ --base-conf-url http://localhost:30000/api/v1/ --base-ui-url http://localhost:30080 --elasticsearch-url http://localhost:9200 .
>>>>>>> 73087b31

# pylint: disable=too-many-lines,too-many-public-methods
# pylint: disable=too-many-arguments,too-few-public-methods,too-many-statements
# pylint: disable=missing-function-docstring,missing-module-docstring
# pylint: disable=missing-class-docstring

# This is not really a problem for fixtures
# pylint: disable=redefined-outer-name

# This is often wrong: fixtures are not mentioned in the function, but they
# define the required test environment
# pylint: disable=unused-argument

# This follows examples from the pytest doc: tests are class methods, even
# though they don't use self
# pylint: disable=no-self-use


from urllib.parse import urlparse
import json
import logging
import random
import string
import subprocess
import time
import pytest
import requests

log = logging.getLogger("e2e")

# --- Helpers ---
TEST_CONFIG_NAME = "master"


class CliHelper():
    def __init__(self, base_url):
        self._base_url = base_url
        self._initial_version_cache = None

    def call(self, args, inputjson=None):
        logging.info("Calling CLI with arguments: %s", args)
        cmd = ["curieconfctl", "-u", self._base_url, "-o", "json"]
        cmd += args.split(" ")
        indata = None
        if inputjson:
            indata = json.dumps(inputjson).encode("utf-8")
<<<<<<< HEAD
        process = subprocess.run(cmd, shell=False, input=indata, check=True,
                                 capture_output=True)
        if process.stdout:
            logging.debug("CLI output: %s", process.stdout)
=======
        p = subprocess.run(cmd, shell=False, input=indata, check=True,
                           stdout=subprocess.PIPE,
                           stderr=subprocess.PIPE)
        if p.stdout:
            logging.debug("CLI output: %s", p.stdout)
>>>>>>> 73087b31
            try:
                return json.loads(process.stdout.decode("utf-8"))
            except json.JSONDecodeError:
                return process.stdout.decode("utf-8")
        else:
            return []

    def delete_test_config(self):
        self.call("conf delete test")

    def initial_version(self):
        if not self._initial_version_cache:
            versions = self.call("conf list-versions master")
            self._initial_version_cache = versions[-3]["version"]
        return self._initial_version_cache

    def empty_acl(self):
        version = self.initial_version()
        return self.call(f"doc get master aclpolicies --version {version}")

    def revert_and_enable(self, acl=True, waf=True):
        version = self.initial_version()
        self.call(f"conf revert {TEST_CONFIG_NAME} {version}")
        urlmap = self.call(f"doc get {TEST_CONFIG_NAME} urlmaps")
        urlmap[0]["map"][0]["acl_active"] = acl
        urlmap[0]["map"][0]["waf_active"] = waf
        self.call(f"doc update {TEST_CONFIG_NAME} urlmaps /dev/stdin",
                  inputjson=urlmap)

    def publish_and_apply(self):
        buckets = self.call("key get system publishinfo")
<<<<<<< HEAD
        for bucket in buckets["buckets"]:
            if bucket["name"] == "prod":
                url = bucket["url"]
        self.call(f"sync export master {url}")
=======
        for b in buckets["buckets"]:
            if b["name"] == "prod":
                url = b["url"]
        self.call(f"tool publish master {url}")
>>>>>>> 73087b31
        time.sleep(20)


@pytest.fixture(scope="session")
def cli(request):
    return CliHelper(request.config.getoption("--base-conf-url"))


class TargetHelper():
    def __init__(self, base_url):
        self._base_url = base_url

    def query(self, path="/", suffix="", method="GET", headers=None,
              srcip=None, **kwargs):
        # specifying a path helps spot tests easily in the access log
        if headers is None:
            headers = {}
        if srcip is not None:
            headers['X-Forwarded-For'] = srcip
        res = requests.request(method=method,
                               url=self._base_url + path + suffix,
                               headers=headers, **kwargs)
        return res

    def is_reachable(self, *args, **kwargs):
        res = self.query(*args, **kwargs)
        return res.status_code in [200, 404]

    def authority(self) -> str:
        return urlparse(self._base_url).netloc


@pytest.fixture(scope="session")
def target(request):
    url = request.config.getoption("--base-protected-url").rstrip("/")
    return TargetHelper(url)


# geo=US, company=SPRINTLINK, asn=1239
IP4_US = "199.0.0.1"

# geo=JP, company=Softbank BB Corp., asn=17676
IP4_JP = "126.0.0.1"

# geo=AU, company=CLOUDFLARENET, asn=13335
IP4_CLOUDFLARE = "1.0.0.0"

# geo=FR, company=Orange, asn=3215
IP4_ORANGE = "2.0.0.0"

IP6_1 = "0000:0000:0000:0000:0000:0000:0000:0001"
IP6_2 = "0000:0000:0000:0000:0000:0000:0000:0002"


class LogHelper():
    def __init__(self, base_url, es_url):
        self._base_url = base_url
        self._es_url = es_url + '/_search'

    def check_log_pattern(self, pattern):
        if self._es_url == '/_search':
            data = {
                "statement": ("SELECT Path FROM logs "
                              "ORDER BY StartTime DESC LIMIT 1024"),
                "parameters": []
            }
            res = requests.post(self._base_url + "/logs/api/v1/exec/", json=data)
            for log in res.json():
                if pattern in log[0]:
                    return True
        else:
            data = {"query": {"bool": {"must": {"match": {"path": pattern}}}}}
            res = requests.get(self._es_url, json=data)
            nbhits = res.json()["hits"]["total"]["value"]
            return nbhits == 1
        return False


@pytest.fixture(scope="session")
def log_fixture(request):
    url = request.config.getoption("--base-ui-url").rstrip("/")
    es_url = request.config.getoption("--elasticsearch-url").rstrip("/")
    return LogHelper(url, es_url)


class ACLHelper:
    def __init__(self, cli):
        self._cli = cli

    def set_acl(self, updates: dict):
        acl = self._cli.empty_acl()
        # update acl
        for key, value in updates.items():
            acl[0][key].append(value)
        self._cli.call(f"doc update {TEST_CONFIG_NAME} aclpolicies /dev/stdin",
                       inputjson=acl)

    def reset_and_set_acl(self, updates: dict):
        self._cli.revert_and_enable()
        self.set_acl(updates)
        self._cli.publish_and_apply()


@pytest.fixture(scope="session")
def acl(cli):
    return ACLHelper(cli)


@pytest.fixture(scope="class")
def default_config(cli):
    cli.revert_and_enable()
    cli.publish_and_apply()


@pytest.fixture(scope="session", params=["headers", "cookies", "params"])
def section(request):
    return request.param


# --- Tests ---


class TestLogs:
    def test_logs(self, default_config, cli, target, log_fixture):
        test_pattern = "/test" + "".join([
            random.choice(string.ascii_lowercase) for i in range(20)])
        assert target.is_reachable(test_pattern)
        time.sleep(10)
        assert log_fixture.check_log_pattern(test_pattern)


class TestACL:
    def test_enforce_deny_all(self, acl, target):
        acl.reset_and_set_acl({"force_deny": "all"})
        assert not target.is_reachable("/deny-all")

    def test_bypass_all(self, acl, target):
        acl.reset_and_set_acl({"deny": "all", "bypass": "all"})
        assert target.is_reachable("/deny-bypass-all")

    def test_allow_bot_all(self, acl, target):
        acl.reset_and_set_acl({"allow_bot": "all"})
        assert not target.is_reachable(
            "/allow_bot-all",
            headers={"Long-Header": "not_alphanum"*1500})
        assert target.is_reachable()

    def test_deny_bot_all(self, acl, target):
        acl.reset_and_set_acl({"deny_bot": "all"})
        res = target.query(path="/deny_bot-all")
        assert res.status_code == 247
        assert ";;window.rbzns={bereshit:" in res.text

    def test_allow_all(self, acl, target):
        acl.reset_and_set_acl({"allow": "all", "deny": "all"})
        assert not target.is_reachable(
            "/allow-deny-all",
            headers={"Long-Header": "not_alphanum"*1500})
        assert target.is_reachable()

    def test_deny_all(self, acl, target):
        acl.reset_and_set_acl({"deny": "all"})
        assert not target.is_reachable("/deny-all")

    def test_ip_asn(self, acl, target):
        acl.reset_and_set_acl({"deny": "asn:1239"})
        assert not target.is_reachable("/acl-asn", srcip=IP4_US)
        assert target.is_reachable("/")

    def test_ipv4(self, acl, target):
        acl.reset_and_set_acl({"deny": "ip:199-0-0-1"})
        assert not target.is_reachable("/acl-ipv4", srcip=IP4_US)
        assert target.is_reachable("/")

    def test_geo(self, acl, target):
        acl.reset_and_set_acl({"deny": "geo:us"})
        assert not target.is_reachable("/acl-geo", srcip=IP4_US)
        assert target.is_reachable("/acl-geo", srcip=IP4_JP)
        assert target.is_reachable("/")

    def test_ipv6(self, acl, target):
        acl.reset_and_set_acl(
            {"deny": "ip:0000:0000:0000:0000:0000:0000:0000:0001"})
        assert not target.is_reachable("/acl-ipv6", srcip=IP6_1)
        assert target.is_reachable("/")


# --- Rate limit tests ---

def gen_rl_rules(authority):
    rl_rules = []
    map_path = {}

    def add_rl_rule(path, action_ext=None, subaction_ext=None, param_ext=None, **kwargs):
        rule_id = f"e2e1{len(rl_rules):0>9}"
        if subaction_ext is None:
            subaction_ext = {}
        if action_ext is None:
            action_ext = {}
        if param_ext is None:
            param_ext = {}
        map_path[path] = rule_id
        rl_rules.append({
            "id": rule_id,
            "name": "Rate Limit Rule 3/10 " + path,
            "description": "3 requests per 10 seconds",
            "ttl": "10",
            "limit": "3",
            "action": {
                "type": kwargs.get("action", "default"),
                "params": {
                    "action": {
                        "type": kwargs.get("subaction", "default"),
                        "params": kwargs.get("subaction_params", {}),
                        **subaction_ext
                    },
                    **param_ext
                },
                **action_ext,
            },
            "include": {
                "cookies": kwargs.get("incl_cookies", {}),
                "headers": kwargs.get("incl_headers", {}),
                "args": kwargs.get("incl_args", {}),
                "attrs": kwargs.get("incl_attrs", {}),
            },
            "exclude": {
                "cookies": kwargs.get("excl_cookies", {}),
                "headers": kwargs.get("excl_headers", {}),
                "args": kwargs.get("excl_args", {}),
                "attrs": kwargs.get("excl_attrs", {}),
            },
            "key": kwargs.get("key", [{"attrs": "ip"}]),
            "pairwith": kwargs.get("pairwith", {"self": "self"}),
        })

    # RL scope
    add_rl_rule(
        "scope-cookies",
        incl_cookies={"include": "true"},
        excl_cookies={"exclude": "true"},
    )
    add_rl_rule(
        "scope-headers",
        incl_headers={"include": "true"},
        excl_headers={"exclude": "true"},
    )
    add_rl_rule(
        "scope-params", incl_args={"include": "true"},
        excl_args={"exclude": "true"}
    )
    add_rl_rule(
        "scope-path",
        incl_attrs={"path": "/scope-path/include/"},
        excl_attrs={"path": "/scope-path/include/exclude/"},
    )
    add_rl_rule(
        "scope-uri",
        incl_attrs={"uri": "/scope-uri/include/"},
        excl_attrs={"uri": "/scope-uri/include/exclude/"},
    )
    add_rl_rule("scope-ipv4-include", incl_attrs={"ip": IP4_US})
    add_rl_rule("scope-ipv4-exclude", excl_attrs={"ip": IP4_US})
    add_rl_rule("scope-country-include", incl_attrs={"country": "us"})
    add_rl_rule("scope-country-exclude", excl_attrs={"country": "us"})
    add_rl_rule("scope-company-include", incl_attrs={"company": "CLOUDFLARENET"})
    add_rl_rule("scope-company-exclude", excl_attrs={"company": "CLOUDFLARENET"})
    add_rl_rule("scope-provider-include", incl_attrs={"asn": "1239"})
    add_rl_rule("scope-provider-exclude", excl_attrs={"asn": "1239"})
    add_rl_rule("scope-method-include", incl_attrs={"method": "GET"})
    add_rl_rule("scope-method-exclude", excl_attrs={"method": "GET"})
    add_rl_rule("scope-query-include", incl_attrs={"query": "QUERY"})
    add_rl_rule("scope-query-exclude", excl_attrs={"query": "QUERY"})
    add_rl_rule("scope-authority-include", incl_attrs={"authority": authority})
    add_rl_rule("scope-authority-exclude", excl_attrs={"authority": authority})
    add_rl_rule("scope-other-authority-include", incl_attrs={"authority": "doesnotmatch"})
    add_rl_rule("scope-other-authority-exclude", excl_attrs={"authority": "doesnotmatch"})

    # RL count by 1 value
    add_rl_rule("countby-cookies", key=[{"cookies": "countby"}])
    add_rl_rule("countby-headers", key=[{"headers": "countby"}])
    add_rl_rule("countby-params", key=[{"args": "countby"}])
    add_rl_rule("countby-ipv4", key=[{"attrs": "ip"}])
    add_rl_rule("countby-ipv6", key=[{"attrs": "ip"}])
    # "Provider" in the UI maps to "asn"
    add_rl_rule("countby-provider", key=[{"attrs": "asn"}])
    add_rl_rule("countby-uri", key=[{"attrs": "uri"}])
    add_rl_rule("countby-path", key=[{"attrs": "path"}])
    add_rl_rule("countby-query", key=[{"attrs": "query"}])
    add_rl_rule("countby-method", key=[{"attrs": "method"}])
    add_rl_rule("countby-company", key=[{"attrs": "company"}])
    add_rl_rule("countby-country", key=[{"attrs": "country"}])
    add_rl_rule("countby-authority", key=[{"attrs": "authority"}])
    # RL count by 2 value (same type)
    add_rl_rule("countby2-cookies", key=[{"cookies": "countby1"}, {"cookies": "countby2"}])
    add_rl_rule("countby2-headers", key=[{"headers": "countby1"}, {"headers": "countby2"}])
    add_rl_rule("countby2-params", key=[{"args": "countby1"}, {"args": "countby2"}])
    # RL count by 2 value (different type)
    add_rl_rule("countby-cookies-headers", key=[{"cookies": "countby"}, {"headers": "countby"}])
    add_rl_rule("countby-headers-params", key=[{"headers": "countby"}, {"args": "countby"}])
    add_rl_rule("countby-params-cookies", key=[{"args": "countby"}, {"cookies": "countby"}])
    # RL Event condition
    add_rl_rule("event-cookies", pairwith={"cookies": "event"})
    add_rl_rule("event-headers", pairwith={"headers": "event"})
    add_rl_rule("event-params", pairwith={"args": "event"})
    add_rl_rule("event-ipv4", pairwith={"attrs": "ip"})
    add_rl_rule("event-ipv6", pairwith={"attrs": "ip"})
    # "Provider" in the UI maps to "asn"
    add_rl_rule("event-provider", pairwith={"attrs": "asn"})
    add_rl_rule("event-uri", pairwith={"attrs": "uri"})
    add_rl_rule("event-path", pairwith={"attrs": "path"})
    add_rl_rule("event-query", pairwith={"attrs": "query"})
    add_rl_rule("event-method", pairwith={"attrs": "method"})
    add_rl_rule("event-company", pairwith={"attrs": "company"})
    add_rl_rule("event-country", pairwith={"attrs": "country"})
    add_rl_rule("event-authority", pairwith={"attrs": "authority"})
    # action
    add_rl_rule("action-challenge", action="challenge")
    add_rl_rule("action-monitor", action="monitor")
    add_rl_rule(
        "action-response", action="response",
        param_ext={"status": 123, "content": "Response body"},
    )
    add_rl_rule(
        "action-redirect", action="redirect",
        param_ext={"status": "124", "location": "/redirect/"},
    )
    add_rl_rule(
        "action-ban-503",
        action="ban", subaction="default", param_ext={"ttl": "10"},
        excl_attrs={"tags": "allowlist"},
        incl_attrs={"tags": "blocklist"},
    )
    add_rl_rule(
        "action-ban-challenge",
        action="ban", subaction="challenge", param_ext={"ttl": "10"},
        subaction_params={"action": {"type": "default", "params": {}}},
    )
    add_rl_rule(
        "action-ban-tagonly",
        action="ban", subaction="monitor", param_ext={"ttl": "10"},
        subaction_params={"action": {"type": "default", "params": {}}},
    )
    add_rl_rule(
        "action-ban-response",
        action="ban", subaction="response",
        param_ext={"status": 123, "ttl": "10", "content": "Content"},
        subaction_params={"content": "Response body", "status": "123"},
    )
    add_rl_rule(
        "action-ban-redirect",
        action="ban", subaction="redirect", param_ext={"ttl": "10"},
        subaction_ext={"status": "124", "ttl": "10", "location": "/redirect/"},
        subaction_params={"location": "/redirect", "status": "301",
                          "action": {"type": "default", "params": {}}},
    )
    add_rl_rule(
        "action-ban-header",
        action="ban", subaction="request_header", param_ext={"ttl": "10"},
        subaction_ext={"headers": "Header-Name"},
        subaction_params={"headers": "foo: bar",
                          "action": {"type": "default", "params": {}}},
    )
    add_rl_rule(
        "action-header", action="request_header",
        action_ext={"headers": "Header-Name"},
        param_ext={"headers": "foo: bar"}
    )

    rl_urlmap = [
        {
            "id": "__default__",
            "name": "default entry",
            "match": "__default__",
            "map": [
                {
                    "name": "default",
                    "match": "/",
                    "acl_profile": "__default__",
                    "acl_active": True,
                    "waf_profile": "__default__",
                    "waf_active": True,
                    "limit_ids": ["e2e100000000"],
                }
            ] + [
                {
                    "name": k,
                    "match": f"/{k}/",
                    "acl_profile": "__default__",
                    "acl_active": True,
                    "waf_profile": "__default__",
                    "waf_active": True,
                    "limit_ids": [v],
                } for k, v in map_path.items()]
        }
    ]
    return (rl_rules, rl_urlmap)


@pytest.fixture(scope="class")
def ratelimit_config(cli, target):
    cli.revert_and_enable()
    # Add new RL rules
    rl_rules = cli.call(f"doc get {TEST_CONFIG_NAME} ratelimits")
    (new_rules, new_urlmap) = gen_rl_rules(target.authority())
    rl_rules.extend(new_rules)
    cli.call(f"doc update {TEST_CONFIG_NAME} ratelimits /dev/stdin",
             inputjson=rl_rules)
    # Apply NEW_URLMAP
    cli.call(f"doc update {TEST_CONFIG_NAME} urlmaps /dev/stdin",
             inputjson=new_urlmap)
    cli.publish_and_apply()


class TestRateLimit:
    def test_ratelimit_scope_include(self, target, ratelimit_config, section):
        # rate limit: max 3 requests within 10 seconds
        param = {section: {"include": "true"}}
        for i in range(1, 4):
            assert target.is_reachable(
                f"/scope-{section}/include/{i}", **param), \
                f"Request #{i} for {section} should be allowed"
        assert not target.is_reachable(
            f"/scope-{section}/include/4", **param), \
            f"Request #4 for {section} should be blocked by the rate limit"
        time.sleep(10)
        assert target.is_reachable(f"/scope-{section}/include/5", **param), \
            f"Request #5 for {section} should be allowed"

    def test_ratelimit_scope_include_exclude(
            self, target, ratelimit_config, section):
        # rate limit: max 3 requests within 10 seconds
        param = {section: {"include": "true", "exclude": "true"}}
        for i in range(1, 5):
            assert target.is_reachable(
                f"/scope-{section}/include-exclude/{i}", **param), \
                f"Request #{i} for {section} should be allowed"

    def test_ratelimit_scope_exclude(self, target, ratelimit_config, section):
        # rate limit: max 3 requests within 10 seconds
        param = {section: {"exclude": "true"}}
        for i in range(1, 5):
            assert target.is_reachable(
                f"/scope-{section}/exclude/{i}", **param), \
                f"Request #{i} for {section} should be allowed"

    def test_ratelimit_scope_path_include(self, target, ratelimit_config):
        # rate limit: max 3 requests within 10 seconds
        for i in range(1, 4):
            assert target.is_reachable(f"/scope-path/include/{i}"), \
                f"Request #{i} for path should be allowed"
        assert not target.is_reachable("/scope-path/include/4"), \
            "Request #4 for path should be blocked by the rate limit"
        time.sleep(10)
        assert target.is_reachable("/scope-path/include/5"), \
            "Request #5 for path should be allowed"

    def test_ratelimit_scope_path_include_exclude(self, target, ratelimit_config):
        # rate limit: max 3 requests within 10 seconds
        for i in range(1, 5):
            assert target.is_reachable(f"/scope-path/include/exclude/{i}"), \
                f"Request #{i} for path should be allowed"

    def test_ratelimit_scope_uri_include(self, target, ratelimit_config):
        # rate limit: max 3 requests within 10 seconds
        for i in range(1, 4):
            assert target.is_reachable(f"/scope-uri/include/{i}"), \
                f"Request #{i} for uri should be allowed"
        assert not target.is_reachable("/scope-uri/include/4"), \
            "Request #4 for uri should be blocked by the rate limit"
        time.sleep(10)
        assert target.is_reachable("/scope-uri/include/5"), \
            "Request #5 for uri should be allowed"

    def test_ratelimit_scope_uri_include_exclude(
            self, target, ratelimit_config):
        # rate limit: max 3 requests within 10 seconds
        for i in range(1, 5):
            assert target.is_reachable(f"/scope-uri/include/exclude/{i}"), \
                f"Request #{i} for uri should be allowed"

    def test_ratelimit_scope_ipv4_include(self, target, ratelimit_config):
        for i in range(1, 4):
            assert target.is_reachable(
                "/scope-ipv4-include/included", srcip=IP4_US), \
                f"Request #{i} for included ipv4 should be allowed"
        assert not target.is_reachable(
            "/scope-ipv4-include/included", srcip=IP4_US), \
            "Request #4 for included ipv4 should be denied"
        for i in range(1, 5):
            assert target.is_reachable(
                "/scope-ipv4-include/not-included", srcip=IP4_JP), \
                f"Request #{i} for non included ipv4 should be allowed"

    def test_ratelimit_scope_ipv4_exclude(self, target, ratelimit_config):
        for i in range(1, 5):
            assert target.is_reachable(
                "/scope-ipv4-exclude/excluded", srcip=IP4_US), \
                f"Request #{i} for excluded ipv4 should be allowed"
        for i in range(1, 4):
            assert target.is_reachable(
                "/scope-ipv4-exclude/not-excluded", srcip=IP4_JP), \
                f"Request #{i} for non excluded ipv4 should be allowed"
        assert not target.is_reachable(
            "/scope-ipv4-exclude/not-excluded", srcip=IP4_JP), \
            "Request #4 for non excluded ipv4 should be denied"

    def test_ratelimit_scope_country_include(self, target, ratelimit_config):
        for i in range(1, 4):
            assert target.is_reachable(
                "/scope-country-include/included", srcip=IP4_US), \
                f"Request #{i} for included country should be allowed"
        assert not target.is_reachable(
            "/scope-country-include/included", srcip=IP4_US), \
            "Request #4 for included country should be denied"
        for i in range(1, 5):
            assert target.is_reachable(
                "/scope-country-include/not-included", srcip=IP4_JP), \
                f"Request #{i} for non included country should be allowed"

    def test_ratelimit_scope_country_exclude(self, target, ratelimit_config):
        for i in range(1, 5):
            assert target.is_reachable(
                "/scope-country-exclude/excluded", srcip=IP4_US), \
                f"Request #{i} for excluded country should be allowed"
        for i in range(1, 4):
            assert target.is_reachable(
                "/scope-country-exclude/not-excluded", srcip=IP4_JP), \
                f"Request #{i} for non excluded country should be allowed"
        assert not target.is_reachable(
            "/scope-country-exclude/not-excluded", srcip=IP4_JP), \
            "Request #4 for non excluded country should be denied"

    def test_ratelimit_scope_company_include(self, target, ratelimit_config):
        for i in range(1, 4):
            assert target.is_reachable(
                "/scope-company-include/included", srcip=IP4_CLOUDFLARE), \
                f"Request #{i} for included company should be allowed"
        assert not target.is_reachable(
            "/scope-company-include/included", srcip=IP4_CLOUDFLARE), \
            "Request #4 for included company should be denied"
        for i in range(1, 5):
            assert target.is_reachable(
                "/scope-company-include/not-included", srcip=IP4_US), \
                f"Request #{i} for non included company should be allowed"

    def test_ratelimit_scope_company_exclude(self, target, ratelimit_config):
        for i in range(1, 5):
            assert target.is_reachable(
                "/scope-company-exclude/excluded", srcip=IP4_CLOUDFLARE), \
                f"Request #{i} for excluded company should be allowed"
        for i in range(1, 4):
            assert target.is_reachable(
                "/scope-company-exclude/not-excluded", srcip=IP4_US), \
                f"Request #{i} for non excluded company should be allowed"
        assert not target.is_reachable(
            "/scope-company-exclude/not-excluded", srcip=IP4_US), \
            "Request #4 for non excluded company should be denied"

    def test_ratelimit_scope_provider_include(self, target, ratelimit_config):
        # "provider" means "asn"
        for i in range(1, 4):
            assert target.is_reachable(
                "/scope-provider-include/included", srcip=IP4_US), \
                f"Request #{i} for included provider should be allowed"
        assert not target.is_reachable(
            "/scope-provider-include/included", srcip=IP4_US), \
            "Request #4 for included provider should be denied"
        for i in range(1, 5):
            assert target.is_reachable(
                "/scope-provider-include/not-included", srcip=IP4_JP), \
                f"Request #{i} for non included provider should be allowed"

    def test_ratelimit_scope_provider_exclude(self, target, ratelimit_config):
        # "provider" means "asn"
        for i in range(1, 5):
            assert target.is_reachable(
                "/scope-provider-exclude/excluded", srcip=IP4_US), \
                f"Request #{i} for excluded provider should be allowed"
        for i in range(1, 4):
            assert target.is_reachable(
                "/scope-provider-exclude/not-excluded", srcip=IP4_JP), \
                f"Request #{i} for non excluded provider should be allowed"
        assert not target.is_reachable(
            "/scope-provider-exclude/not-excluded", srcip=IP4_JP), \
            "Request #4 for non excluded provider should be denied"

    def test_ratelimit_scope_method_include(self, target, ratelimit_config):
        for i in range(1, 4):
            assert target.is_reachable("/scope-method-include/included"), \
                f"Request #{i} for included method should be allowed"
        assert not target.is_reachable("/scope-method-include/included"), \
            "Request #4 for included method should be denied"
        for i in range(1, 5):
            assert target.is_reachable(
                "/scope-method-include/not-included", method="HEAD"), \
                f"Request #{i} for non included method should be allowed"

    def test_ratelimit_scope_method_exclude(self, target, ratelimit_config):
        for i in range(1, 5):
            assert target.is_reachable("/scope-method-exclude/excluded"), \
                f"Request #{i} for excluded method should be allowed"
        for i in range(1, 4):
            assert target.is_reachable(
                "/scope-method-exclude/not-excluded", method="HEAD"), \
                f"Request #{i} for non excluded method should be allowed"
        assert not target.is_reachable(
            "/scope-method-exclude/not-excluded", method="HEAD"), \
            "Request #4 for non excluded method should be denied"

    def test_ratelimit_scope_query_include(self, target, ratelimit_config):
        # if "QUERY" is a substring of the query, rate limiting applies
        for i in range(1, 4):
            assert target.is_reachable(
                "/scope-query-include/included?QUERY"), \
                f"Request #{i} for included query should be allowed"
        assert not target.is_reachable(
            "/scope-query-include/included?QUERY"), \
            "Request #4 for included query should be denied"
        for i in range(1, 5):
            assert target.is_reachable(
                "/scope-query-include/not-included?SOMETHINGELSE"), \
                f"Request #{i} for non included query should be allowed"

    def test_ratelimit_scope_query_exclude(self, target, ratelimit_config):
        # if "QUERY" is a substring of the query, rate limiting does not apply
        for i in range(1, 5):
            assert target.is_reachable(
                "/scope-query-exclude/excluded?QUERY"), \
                f"Request #{i} for excluded query should be allowed"
        for i in range(1, 4):
            assert target.is_reachable(
                "/scope-query-exclude/not-excluded?SOMETHINGELSE"), \
                f"Request #{i} for non excluded query should be allowed"
        assert not target.is_reachable(
            "/scope-query-exclude/not-excluded?SOMETHINGELSE"), \
            "Request #4 for non excluded query should be denied"

    def test_ratelimit_scope_authority_include(self, target, ratelimit_config):
        for i in range(1, 4):
            assert target.is_reachable(
                "/scope-authority-include/included"), \
                f"Request #{i} for included authority should be allowed"
        assert not target.is_reachable(
            "/scope-authority-include/included"), \
            "Request #4 for included authority should be denied"
        for i in range(1, 5):
            assert target.is_reachable(
                "/scope-other-authority-include/not-included"), \
                f"Request #{i} for non included authority should be allowed"

    def test_ratelimit_scope_authority_exclude(self, target, ratelimit_config):
        for i in range(1, 5):
            assert target.is_reachable(
                "/scope-authority-exclude/excluded"), \
                f"Request #{i} for excluded authority should be allowed"
        for i in range(1, 4):
            assert target.is_reachable(
                "/scope-other-authority-exclude/not-excluded"), \
                f"Request #{i} for non excluded authority should be allowed"
        assert not target.is_reachable(
            "/scope-other-authority-exclude/not-excluded"), \
            "Request #4 for non excluded authority should be denied"

    def ratelimit_countby_helper(self, target, name, param1, param2, nocount=False):
        def disp(i):
            # do not change URLs when countby is set to uri or path
            if nocount:
                return ""
            return i
        for i in range(1, 4):
            assert target.is_reachable(f"/countby-{name}/1/{disp(i)}", **param1), \
                f"Request #{i} with {name} countby 1 should be allowed"
            assert target.is_reachable(f"/countby-{name}/2/{disp(i)}", **param2), \
                f"Request #{i} with {name} countby 2 should be allowed"
            # empty {name} -> not counted
            # assert target.is_reachable(f"/countby-{name}/3/{disp(i)}"), \
            #     f"Request #{i} with no {name} should be allowed"
        assert not target.is_reachable(f"/countby-{name}/2/{disp(4)}", **param1), \
            f"Request #4 with {name} countby 1 should be blocked"
        assert not target.is_reachable(f"/countby-{name}/2/{disp(4)}", **param2), \
            f"Request #4 with {name} countby 2 should be blocked"
        # assert not target.is_reachable(f"/countby-{name}/3/{disp(4)}"), \
        #     f"Request #{i} with no {name} should be denied"
        time.sleep(10)
        assert target.is_reachable(f"/countby-{name}/2/{disp(5)}", **param1), \
            f"Request #5 with {name} countby 1 should be allowed"
        assert target.is_reachable(f"/countby-{name}/2/{disp(5)}", **param2), \
            f"Request #5 with {name} countby 2 should be allowed"
        # assert target.is_reachable(f"/countby-{name}/3/{disp(5)}"), \
        #     f"Request #{i} with no {name} should be denied"

    def test_ratelimit_countby_section(self, target, ratelimit_config, section):
        param1 = {section: {"countby": "1"}}
        param2 = {section: {"countby": "2"}}
        self.ratelimit_countby_helper(target, section, param1, param2)

    def test_ratelimit_countby_ipv4(self, target, ratelimit_config):
        param1 = {"srcip": IP4_US}
        param2 = {"srcip": IP4_JP}
        self.ratelimit_countby_helper(target, "ipv4", param1, param2)

    def test_ratelimit_countby_ipv6(self, target, ratelimit_config):
        param1 = {"srcip": IP6_1}
        param2 = {"srcip": IP6_2}
        self.ratelimit_countby_helper(target, "ipv6", param1, param2)

    def test_ratelimit_countby_provider(self, target, ratelimit_config):
        # "provider" means "asn"
        param1 = {"srcip": IP4_US}
        param2 = {"srcip": IP4_JP}
        self.ratelimit_countby_helper(target, "provider", param1, param2)

    def test_ratelimit_countby_uri(self, target, ratelimit_config):
        param1 = {}
        param2 = {}
        self.ratelimit_countby_helper(target, "uri", param1, param2, nocount=True)

    def test_ratelimit_countby_path(self, target, ratelimit_config):
        param1 = {}
        param2 = {}
        self.ratelimit_countby_helper(target, "path", param1, param2, nocount=True)

    def test_ratelimit_countby_query(self, target, ratelimit_config):
        param1 = {"suffix": "?QUERY-1"}
        param2 = {"suffix": "?QUERY-2"}
        self.ratelimit_countby_helper(target, "query", param1, param2)

    def test_ratelimit_countby_method(self, target, ratelimit_config):
        param1 = {"method": "HEAD"}
        param2 = {"method": "GET"}
        self.ratelimit_countby_helper(target, "method", param1, param2)

    def test_ratelimit_countby_company(self, target, ratelimit_config):
        param1 = {"srcip": IP4_US}
        param2 = {"srcip": IP4_JP}
        self.ratelimit_countby_helper(target, "company", param1, param2)

    def test_ratelimit_countby_country(self, target, ratelimit_config):
        param1 = {"srcip": IP4_US}
        param2 = {"srcip": IP4_JP}
        self.ratelimit_countby_helper(target, "country", param1, param2)

    def test_ratelimit_countby_authority(self, target, ratelimit_config):
        param1 = {"headers": {"Host": "authority-1"}}
        param2 = {"headers": {"Host": "authority-2"}}
        self.ratelimit_countby_helper(target, "authority", param1, param2)

    def test_ratelimit_countby2_section(self, target, ratelimit_config, section):
        param1 = {section: {"countby1": "1"}}
        param2 = {section: {"countby2": "1"}}
        param12 = {section: {"countby1": "1", "countby2": "1"}}
        for i in range(1, 4):
            assert target.is_reachable(f"/countby2-{section}/1/{i}", **param1), \
                f"Request #{i} with {section} countby 1 should be allowed"
            assert target.is_reachable(f"/countby2-{section}/2/{i}", **param2), \
                f"Request #{i} with {section} countby 2 should be allowed"
            assert target.is_reachable(f"/countby2-{section}/2/{i}", **param12), \
                f"Request #{i} with {section} countby 1&2 should be allowed"
        assert target.is_reachable(f"/countby2-{section}/2/4", **param1), \
            f"Request #4 with {section} countby 1 should not be blocked"
        assert target.is_reachable(f"/countby2-{section}/2/4", **param2), \
            f"Request #4 with {section} countby 2 should not be blocked"
        assert not target.is_reachable(f"/countby2-{section}/2/4", **param12), \
            f"Request #4 with {section} countby 1&2 should be blocked"
        time.sleep(10)
        assert target.is_reachable(f"/countby2-{section}/2/5", **param1), \
            f"Request #5 with {section} countby 1 should be allowed"
        assert target.is_reachable(f"/countby2-{section}/2/5", **param2), \
            f"Request #5 with {section} countby 2 should be allowed"
        assert target.is_reachable(f"/countby2-{section}/2/5", **param12), \
            f"Request #5 with {section} countby 1&2 should be allowed"

    def test_ratelimit_countby_2sections(self, target, ratelimit_config, section):
        # condition: have countby set for 2 sections
        othersection = {"headers": "params", "cookies": "headers", "params": "cookies"}[section]
        param1 = {section: {"countby": "1"}}
        param2 = {othersection: {"countby": "1"}}
        param12 = {section: {"countby": "1"}, othersection: {"countby": "1"}}
        for i in range(1, 4):
            assert target.is_reachable(f"/countby-{section}-{othersection}/1/{i}", **param1), \
                f"Request #{i} with {section} countby 1 should be allowed"
            assert target.is_reachable(f"/countby-{section}-{othersection}/2/{i}", **param2), \
                f"Request #{i} with {section} countby 2 should be allowed"
            assert target.is_reachable(f"/countby-{section}-{othersection}/2/{i}", **param12), \
                f"Request #{i} with {section} countby 1&2 should be allowed"
        assert target.is_reachable(f"/countby-{section}-{othersection}/2/4", **param1), \
            f"Request #4 with {section} countby 1 should not be blocked"
        assert target.is_reachable(f"/countby-{section}-{othersection}/2/4", **param2), \
            f"Request #4 with {section} countby 2 should not be blocked"
        assert not target.is_reachable(f"/countby-{section}-{othersection}/2/4", **param12), \
            f"Request #4 with {section} countby 1&2 should be blocked"
        time.sleep(10)
        assert target.is_reachable(f"/countby-{section}-{othersection}/2/5", **param1), \
            f"Request #5 with {section} countby 1 should be allowed"
        assert target.is_reachable(f"/countby-{section}-{othersection}/2/5", **param2), \
            f"Request #5 with {section} countby 2 should be allowed"
        assert target.is_reachable(f"/countby-{section}-{othersection}/2/5", **param12), \
            f"Request #5 with {section} countby 1&2 should be allowed"

    def ratelimit_event_param_helper(self, target, name, params):
        limit = len(params)
        for i in range(limit-1):
            assert target.is_reachable(f"/event-{name}/1/{i+1}", **params[i]), \
                f"Request for value #{i+1} with {name} event should be allowed"
        assert not target.is_reachable(f"/event-{name}/1/{limit}", **params[limit-1]), \
            f"Request for value #{limit} with {name} event should be denied"
        for i in range(limit):
            assert not target.is_reachable(f"/event-{name}/1/{i+1}", **params[i]), \
                f"Request for value #{i+1} with {name} event should be denied"
        time.sleep(10)
        for i in range(limit-1):
            assert target.is_reachable(f"/event-{name}/1/{i+1}", **params[i]), \
                f"Request for value #{i+1} with {name} event should be allowed"

    def test_ratelimit_event_section(self, target, ratelimit_config, section):
        params = [{section: {"event": f"{i}"}} for i in range(1, 5)]
        self.ratelimit_event_param_helper(target, section, params)

    def test_ratelimit_event_ipv4(self, target, ratelimit_config):
        params = [{"srcip": f"199.0.0.{i}"} for i in range(1, 5)]
        self.ratelimit_event_param_helper(target, "ipv4", params)

    def test_ratelimit_event_ipv6(self, target, ratelimit_config):
        params = [{"srcip": f"0000:0000:0000:0000:0000:0000:0000:000{i}"} for i in range(1, 5)]
        self.ratelimit_event_param_helper(target, "ipv6", params)

    def test_ratelimit_event_provider(self, target, ratelimit_config):
        # "provider" means "asn"
        params = [{"srcip": ip} for ip in (IP4_US, IP4_JP, IP4_CLOUDFLARE,
                                           IP4_ORANGE)]
        self.ratelimit_event_param_helper(target, "provider", params)

    def test_ratelimit_event_uri(self, target, ratelimit_config):
        # URI is different for each query, nothing more needs changing
        params = [{} for i in range(1, 5)]
        self.ratelimit_event_param_helper(target, "uri", params)

    def test_ratelimit_event_path(self, target, ratelimit_config):
        # Path is different for each query, nothing more needs changing
        params = [{} for i in range(1, 5)]
        self.ratelimit_event_param_helper(target, "path", params)

    def test_ratelimit_event_tag(self, target, ratelimit_config):
        # changing the source IP will change the ip tag
        params = [{"srcip": f"199.0.0.{i}"} for i in range(1, 5)]
        self.ratelimit_event_param_helper(target, "tag", params)

    def test_ratelimit_event_query(self, target, ratelimit_config):
        params = [{"suffix": f"?QUERY-{i}"} for i in range(1, 5)]
        self.ratelimit_event_param_helper(target, "query", params)

    def test_ratelimit_event_method(self, target, ratelimit_config):
        params = [{"method": m} for m in ("GET", "HEAD", "POST", "PUT")]
        self.ratelimit_event_param_helper(target, "method", params)

    def test_ratelimit_event_company(self, target, ratelimit_config):
        params = [{"srcip": ip} for ip in (IP4_US, IP4_JP, IP4_CLOUDFLARE,
                                           IP4_ORANGE)]
        self.ratelimit_event_param_helper(target, "company", params, )

    def test_ratelimit_event_country(self, target, ratelimit_config):
        params = [{"srcip": ip} for ip in (IP4_US, IP4_JP, IP4_CLOUDFLARE,
                                           IP4_ORANGE)]
        self.ratelimit_event_param_helper(target, "country", params)

    def test_ratelimit_event_authority(self, target, ratelimit_config):
        params = [{"headers": {"Host": f"authority-{i}"}} for i in range(1, 5)]
        self.ratelimit_event_param_helper(target, "authority", params)


# --- Tag rules tests (formerly profiling lists) ---

TEST_TAGRULES = {
    "id": "e2e000000000",
    "name": "e2e test tag rules",
    "source": "self-managed",
    "mdate": "2020-11-22T00:00:00.000Z",
    "notes": "E2E test tag rules",
    "entries_relation": "OR",
    "active": True,
    "tags": ["e2e-test"],
    "rule": {
        "relation": "OR",
        "sections": [
            {
                "relation": "OR",
                "entries": [
                    ["cookies", ["e2e", "value"], "annotation"],
                    ["headers", ["e2e", "value"], "annotation"],
                    ["method", "(POST|PUT)", "annotation"],
                    ["path", "/e2e-tagrules-path/", "annotation"],
                    ["query", "e2e=value", "annotation"],
                    ["uri", "/e2e-tagrules-uri", "annotation"],
                    ["ip", IP6_1, "annotation"],
                    ["ip", IP4_US, "annotation"],
                    ["country", "jp", "annotation"],
                    ["asn", "13335", "annotation"],
                ],
            },
            {
                "relation": "AND",
                "entries": [
                    ["path", "/e2e-and/", "annotation"],
                    ["cookies", ["e2e-and", "value"], "annotation"],
                ],
            },
        ],
    },
}


@pytest.fixture(scope="session", params=[True, False], ids=["active", "inactive"])
def active(request):
    return request.param


@pytest.fixture(scope="class")
def tagrules_config(cli, acl, active):
    cli.revert_and_enable()
    acl.set_acl({"force_deny": "e2e-test", "bypass": "all"})
    # Apply TEST_TAGRULES
    TEST_TAGRULES["active"] = active
    # 'updating' wafpolicies with a list containing a single entry adds this
    # entry, without removing pre-existing ones.
    cli.call(f"doc update {TEST_CONFIG_NAME} tagrules /dev/stdin",
             inputjson=[TEST_TAGRULES])
    cli.publish_and_apply()


class TestTagRules:
    def test_cookies(self, target, tagrules_config, active):
        assert target.is_reachable(
            "/e2e-tagrules-cookies", cookies={"e2e": "value"}) is not active
        assert target.is_reachable(
            "/e2e-tagrules-cookies", cookies={"e2e": "allowed"}) is True

    def test_headers(self, target, tagrules_config, active):
        assert target.is_reachable(
            "/e2e-tagrules-headers", headers={"e2e": "value"}) is not active
        assert target.is_reachable(
            "/e2e-tagrules-headers", headers={"e2e": "allowed"}) is True

    def test_method(self, target, tagrules_config, active):
        assert target.is_reachable(
            "/e2e-tagrules-method-GET", method="GET") is True
        assert target.is_reachable(
            "/e2e-tagrules-method-POST", method="POST") is not active
        assert target.is_reachable(
            "/e2e-tagrules-method-PUT", method="PUT") is not active

    def test_path(self, target, tagrules_config, active):
        assert target.is_reachable("/e2e-tagrules-path/") is not active
        assert target.is_reachable("/e2e-tagrules-valid-path/") is True

    def test_query(self, target, tagrules_config, active):
        assert target.is_reachable(
            "/e2e-tagrules-query", params={"e2e": "value"}) is not active
        assert target.is_reachable(
            "/e2e-tagrules-query", params={"e2e": "allowed"}) is True

    def test_uri(self, target, tagrules_config, active):
        assert target.is_reachable("/e2e-tagrules-uri") is not active
        assert target.is_reachable("/e2e-tagrules-allowed-uri") is True

    def test_ipv4(self, target, tagrules_config, active):
        assert target.is_reachable("/tag-ipv4-1", srcip=IP4_US) is not active
        assert target.is_reachable("/tag-ipv4-2", srcip=IP4_ORANGE) is True

    def test_ipv6(self, target, tagrules_config, active):
        assert target.is_reachable("/tag-ipv6-1", srcip=IP6_1) is not active
        assert target.is_reachable("/tag-ipv6-2", srcip=IP6_2) is True

    def test_country(self, target, tagrules_config, active):
        # JP address (Softbank)
        assert target.is_reachable("/tag-country", srcip=IP4_JP) is not active

    def test_asn(self, target, tagrules_config, active):
        # ASN 13335
        assert target.is_reachable("/tag-asn", srcip="1.1.1.1") is not active

    def test_and(self, target, tagrules_config, active):
        assert target.is_reachable(
            "/e2e-and/", cookies={"e2e-and": "value"}) is not active
        assert target.is_reachable(
            "/not-e2e-and/", cookies={"e2e-and": "value"}) is True
        assert target.is_reachable(
            "/e2e-and/", cookies={"not-e2e-and": "value"}) is True

# --- URL Maps tests ---


ACL_BYPASSALL = {
    "id": "e2e00ac10000",
    "name": "e2e-denyall-acl",
    "allow": [],
    "allow_bot": [],
    "deny_bot": [],
    "bypass": ["all"],
    "force_deny": [],
    "deny": [],
}

WAF_SHORT_HEADERS = {
    "id": "e2e000000002",
    "name": "e2e waf short headers",
    "ignore_alphanum": True,
    "max_header_length": 50,
    "max_cookie_length": 1024,
    "max_arg_length": 1024,
    "max_headers_count": 42,
    "max_cookies_count": 42,
    "max_args_count": 512,
    "args": {"names": [], "regex": []},
    "headers": {"names": [], "regex": []},
    "cookies": {"names": [], "regex": []},
}

URLMAP = [
    {
        "id": "e2e000000001",
        "name": "e2e URL map",
        "match": ".*",
        "map": [
            {
                "name": "acl",
                "match": "/acl/",
                "acl_profile": "__default__",
                "acl_active": True,
                "waf_profile": "__default__",
                "waf_active": False,
                "limit_ids": [],
                "isnew": True,
            },
            {
                "name": "acl-bypassall",
                "match": "/acl-bypassall/",
                "acl_profile": "e2e00ac10000",
                "acl_active": True,
                "waf_profile": "__default__",
                "waf_active": True,
                "limit_ids": [],
                "isnew": True,
            },
            {
                "name": "acl-waf",
                "match": "/acl-waf/",
                "acl_profile": "__default__",
                "acl_active": True,
                "waf_profile": "__default__",
                "waf_active": True,
                "limit_ids": [],
                "isnew": True,
            },
            {
                "name": "waf",
                "match": "/waf/",
                "acl_profile": "__default__",
                "acl_active": False,
                "waf_profile": "__default__",
                "waf_active": True,
                "limit_ids": [],
                "isnew": True,
            },
            {
                "name": "waf-short-headers",
                "match": "/waf-short-headers/",
                "acl_profile": "__default__",
                "acl_active": False,
                "waf_profile": "e2e000000002",
                "waf_active": True,
                "limit_ids": [],
                "isnew": True,
            },
            {
                "name": "nofilter",
                "match": "/nofilter/",
                "acl_profile": "__default__",
                "acl_active": False,
                "waf_profile": "__default__",
                "waf_active": False,
                "limit_ids": [],
            },
        ],
    }
]


@pytest.fixture(scope="class")
def urlmap_config(cli, acl):
    cli.revert_and_enable()
    # Add ACL entry
    default_acl = cli.empty_acl()
    default_acl[0]["force_deny"].append("all")
    default_acl.append(ACL_BYPASSALL)
    cli.call(f"doc update {TEST_CONFIG_NAME} aclpolicies /dev/stdin",
             inputjson=default_acl)
    # Add waf profile entry
    wafpolicy = cli.call(f"doc get {TEST_CONFIG_NAME} wafpolicies")
    wafpolicy.append(WAF_SHORT_HEADERS)
    cli.call(f"doc update {TEST_CONFIG_NAME} wafpolicies /dev/stdin",
             inputjson=wafpolicy)
    # Add urlmap entry URLMAP
    cli.call(f"doc update {TEST_CONFIG_NAME} urlmaps /dev/stdin",
             inputjson=URLMAP)
    cli.publish_and_apply()


class TestURLMap:
    def test_nofilter(self, target, urlmap_config):
        assert target.is_reachable("/nofilter/")
        assert target.is_reachable(
            "/nofilter/", headers={"Long-header": "Overlong_header"*100})

    def test_waffilter(self, target, urlmap_config):
        assert target.is_reachable("/waf/")
        assert not target.is_reachable(
            "/waf/", headers={"Long-header": "Overlong_header"*100})

    def test_aclfilter(self, target, urlmap_config):
        assert not target.is_reachable("/acl/")
        assert not target.is_reachable(
            "/acl/", headers={"Long-header": "Overlong_header"*100})

    def test_nondefault_aclfilter_bypassall(self, target, urlmap_config):
        assert target.is_reachable("/acl-bypassall/")
        assert target.is_reachable(
            "/acl-bypassall/", headers={"Long-header": "Overlong_header"*100})

    def test_aclwaffilter(self, target, urlmap_config):
        assert not target.is_reachable("/acl-waf/")
        assert not target.is_reachable(
            "/acl/", headers={"Long-header": "Overlong_header"*100})

    def test_nondefault_wafpolicy_short_headers(self, target, urlmap_config):
        assert target.is_reachable(
            "/waf-short-headers/", headers={"Short-header": "0123456789"*5})
        assert not target.is_reachable(
            "/waf-short-headers/", headers={"Long-header": "0123456789"*5+"A"})


# --- WAF Policies tests (formerly WAF profiles) ---

class TestWAFLengthCount:
    def test_length_overlong(self, default_config, target, section):
        # default limit: len 1024
        assert not target.is_reachable(
            f"/overlong-{section}",
            **{section: {f"Long-{section}": f"Overlong_{section}"*100}}), \
            f"Reachable despite overlong {section}"

    def test_length_short(self, default_config, target, section):
        assert target.is_reachable(
            f"/short-{section}",
            headers={f"Short-{section}": f"Short_{section}"}), \
            f"Not reachable despite short {section}"

    def test_count_few(self, default_config, target, section):
        # default limit: 512 for args, 42 for other sections
        values = {}
        for i in range(10):
            values[f"{section}-{i}"] = "not_alphanum"
        assert target.is_reachable(
            f"/few-{section}",
            **{section: values}), \
            f"Not reachable despite few {section}"

    def test_count_toomany(self, default_config, target, section):
        values = {}
        for i in range(513):
            values[f"{section}-{i}"] = "not_alphanum"
        assert not target.is_reachable(
            f"/too-many-{section}",
            **{section: values}), \
            f"Reachable despite too many {section}"


WAF_PARAM_CONSTRAINTS = {
    "names": [
        {
            "key": "name-norestrict",
            "reg": "[v]+[a]{1}l?u*e",
            "restrict": False,
            "exclusions": {"100140": 1}
        },
        {
            "key": "name-restrict",
            "reg": "[v]+[a]{1}l?u*e",
            "restrict": True,
            "exclusions": {}
        }
    ],
    "regex": [
        {
            "key": "reg[e]x{1}-norestrict",
            "reg": "[v]+[a]{1}l?u*e",
            "restrict": False,
            "exclusions": {"100140": 1}
        },
        {
            "key": "reg[e]x{1}-restrict",
            "reg": "[v]+[a]{1}l?u*e",
            "restrict": True,
            "exclusions": {}
        }
    ]
}


@pytest.fixture(scope="session", params=[True, False],
                ids=["ignore_alphanum", "no_ignore_alphanum"])
def ignore_alphanum(request):
    return request.param


@pytest.fixture(scope="class")
def wafparam_config(cli, request, ignore_alphanum):
    cli.revert_and_enable()
    # Apply WAF_PARAM_CONSTRAINTS
    wafpolicy = cli.call(f"doc get {TEST_CONFIG_NAME} wafpolicies")
    for k in ("args", "headers", "cookies"):
        wafpolicy[0][k] = WAF_PARAM_CONSTRAINTS
    wafpolicy[0]["ignore_alphanum"] = ignore_alphanum
    cli.call(f"doc update {TEST_CONFIG_NAME} wafpolicies /dev/stdin",
             inputjson=wafpolicy)

    cli.publish_and_apply()


@pytest.fixture(scope="session", params=["name", "regex"])
def name_regex(request):
    return request.param


@pytest.fixture(scope="session", params=["restrict", "norestrict"])
def restrict(request):
    return request.param


class TestWAFParamsConstraints:
    def test_allowlisted_value(self, wafparam_config, section, name_regex,
                               restrict, target):
        paramname = name_regex + "-" + restrict
        assert target.is_reachable(
            f"/allowlisted-value-{paramname}",
            **{section: {paramname: "value"}}), \
            f"Not reachable despite allowlisted {section} value"

    def test_non_allowlisted_value_restrict(self, wafparam_config, section,
                                            name_regex, target,
                                            ignore_alphanum):
        paramname = name_regex + "-restrict"
        if ignore_alphanum:
            assert target.is_reachable(
                f"/blocklisted-value-{paramname}-restrict-ignore_alphanum",
                **{section: {paramname: "invalid"}}), \
                f"Not reachable despite alphanum blocklisted {section} value (restrict is enabled)"
        else:
            assert not target.is_reachable(
                f"/blocklisted-value-{paramname}-restrict",
                **{section: {paramname: "invalid"}}), \
                f"Reachable despite blocklisted {section} value (restrict is enabled)"

    def test_non_allowlisted_value_norestrict_nowafmatch(
            self, wafparam_config, section, name_regex, target):
        paramname = name_regex + "-norestrict"
        assert target.is_reachable(
            f"/blocklisted-value-{paramname}",
            **{section: {paramname: "invalid"}}), \
            f"Not reachable despite 'restricted' not checked (non-matching {section} value)"

    def test_non_allowlisted_value_norestrict_wafmatch(
            self, wafparam_config, section, name_regex, target):
        paramname = name_regex + "-norestrict"
        assert not target.is_reachable(
            f"/blocklisted-value-{paramname}-wafmatch",
            **{section: {paramname: "../../../../../"}}), \
            f"Reachable despite matching wafsig 100116 (non-matching {section} value)"

    def test_non_allowlisted_value_norestrict_wafmatch_excludesig(
            self, wafparam_config, section, name_regex, target):
        paramname = name_regex + "-norestrict"
        assert target.is_reachable(
            f"/blocklisted-value-{paramname}-wafmatch-excludedsig",
            **{section: {paramname: "htaccess"}}), \
            f"Not reachable despite excludesig for rule 100140 ({section} value)"

# --- WAF Rules tests (formerly WAF Signatures) ---


@pytest.fixture(scope="session", params=[
    (100140, "htaccess"),
    (100116, "../../../../../")])
def wafrules(request):
    return request.param


class TestWAFRules:
    def test_wafsig(self, default_config, target, section, wafrules):
        ruleid, rulestr = wafrules
        assert not target.is_reachable(
            f"/wafsig-{section}",
            **{section: {"key": rulestr}}), \
            f"Reachable despite matching rule {ruleid}"<|MERGE_RESOLUTION|>--- conflicted
+++ resolved
@@ -6,18 +6,11 @@
 # (cd ../curiefense/curieconf/client ; pip3 install .)
 #
 # To run this with minikube (does not support IPv6):
-<<<<<<< HEAD
-# pytest --base-protected-url http://$(minikube ip):30081 --base-conf-url http://$(minikube ip):30000/api/v1/ --base-ui-url http://$(minikube ip):30080 .      # pylint: disable=line-too-long
+#
+# pytest --base-protected-url http://$(minikube ip):30081 --base-conf-url http://$(minikube ip):30000/api/v1/ --base-ui-url http://$(minikube ip):30080 --elasticsearch-url http://$IP:30200 .      # pylint: disable=line-too-long
 #
 # To run this with docker-compose:
-# Wait until https://github.com/curiefense/curiefense/issues/48 is fixed
-# pytest --base-protected-url http://localhost:30081/ --base-conf-url http://localhost:30000/api/v1/ --base-ui-url http://localhost:30080 .      # pylint: disable=line-too-long
-=======
-# pytest --base-protected-url http://$(minikube ip):30081 --base-conf-url http://$(minikube ip):30000/api/v1/ --base-ui-url http://$(minikube ip):30080 --elasticsearch-url http://$IP:30200 .
-#
-# To run this with docker-compose:
-# pytest --base-protected-url http://localhost:30081/ --base-conf-url http://localhost:30000/api/v1/ --base-ui-url http://localhost:30080 --elasticsearch-url http://localhost:9200 .
->>>>>>> 73087b31
+# pytest --base-protected-url http://localhost:30081/ --base-conf-url http://localhost:30000/api/v1/ --base-ui-url http://localhost:30080 --elasticsearch-url http://localhost:9200 .      # pylint: disable=line-too-long
 
 # pylint: disable=too-many-lines,too-many-public-methods
 # pylint: disable=too-many-arguments,too-few-public-methods,too-many-statements
@@ -64,18 +57,13 @@
         indata = None
         if inputjson:
             indata = json.dumps(inputjson).encode("utf-8")
-<<<<<<< HEAD
+
         process = subprocess.run(cmd, shell=False, input=indata, check=True,
-                                 capture_output=True)
+                                 stdout=subprocess.PIPE,
+                                 stderr=subprocess.PIPE)
         if process.stdout:
             logging.debug("CLI output: %s", process.stdout)
-=======
-        p = subprocess.run(cmd, shell=False, input=indata, check=True,
-                           stdout=subprocess.PIPE,
-                           stderr=subprocess.PIPE)
-        if p.stdout:
-            logging.debug("CLI output: %s", p.stdout)
->>>>>>> 73087b31
+
             try:
                 return json.loads(process.stdout.decode("utf-8"))
             except json.JSONDecodeError:
@@ -107,17 +95,11 @@
 
     def publish_and_apply(self):
         buckets = self.call("key get system publishinfo")
-<<<<<<< HEAD
+
         for bucket in buckets["buckets"]:
             if bucket["name"] == "prod":
                 url = bucket["url"]
-        self.call(f"sync export master {url}")
-=======
-        for b in buckets["buckets"]:
-            if b["name"] == "prod":
-                url = b["url"]
         self.call(f"tool publish master {url}")
->>>>>>> 73087b31
         time.sleep(20)
 
 
