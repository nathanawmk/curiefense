<template>
  <div class="card">
    <div class="card-content">
      <div class="media">
        <div class="media-content">
          <div class="columns">
            <div class="column">
              <div class="field is-grouped">
                <div class="control">
                  <div class="select is-small">
                    <select v-model="selectedBranch"
                            title="Switch branch"
                            @change="switchBranch()"
                            class="branch-selection">
                      <option v-for="name in branchNames"
                              :key="name"
                              :value="name">
                        {{ name }}
                      </option>
                    </select>
                  </div>
                </div>
                <div class="control">
                  <div class="select is-small">
                    <select v-model="selectedDocType"
                            title="Switch document type"
                            @change="switchDocType()"
                            class="doc-type-selection">
                      <option v-for="(component, propertyName) in componentsMap"
                              :key="propertyName"
                              :value="propertyName">
                        {{ component.title }}
                      </option>
                    </select>
                  </div>
                </div>
                <div class="control">
                  <span class="icon is-small is-vcentered">
                    <svg :width="24"
                         :height="24"
                         :viewBox="'0 0 24 24'">
                      <path :d="mdiSourceBranchPath"/>
                    </svg>
                  </span>
                  <span class="is-size-7 git-branches">{{ branches }} branches</span>
                </div>
                <div class="control">
                  <span class="icon is-small is-vcentered">
                    <svg :width="24"
                         :height="24"
                         :viewBox="'0 0 24 24'">
                      <path :d="mdiSourceCommitPath"/>
                    </svg>
                  </span>
                  <span class="is-size-7 git-commits">{{ commits }} commits</span>
                </div>
              </div>
            </div>

            <div class="column">
              <div class="field is-grouped is-pulled-right">
                <div class="control">
                  <div class="select is-small">
                    <select v-model="selectedDocID"
                            title="Switch document ID"
                            @change="switchDocID()"
                            class="doc-selection">
                      <option v-for="pair in docIdNames"
                              :key="pair[0]"
                              :value="pair[0]">
                        {{ pair[1] }}
                      </option>
                    </select>
                  </div>
                </div>

                <p class="control"
                   v-if="selectedDocType !== 'wafrules'">
                  <button class="button is-small fork-document-button"
                          :class="{'is-loading': isForkLoading}"
                          @click="forkDoc"
                          title="Duplicate document"
                          :disabled="!selectedDoc">
                    <span class="icon is-small">
                      <i class="fas fa-clone"></i>
                    </span>
                  </button>
                </p>

                <p class="control">
                  <a class="button is-small download-doc-button"
                     @click="downloadDoc"
                     title="Download document">
                    <span class="icon is-small">
                      <i class="fas fa-download"></i>
                    </span>

                  </a>
                </p>

                <p class="control"
                   v-if="selectedDocType !== 'wafrules'">
                  <button class="button is-small new-document-button"
                          :class="{'is-loading': isNewLoading}"
                          @click="addNewDoc()"
                          title="Add new document">
                    <span class="icon is-small">
                      <i class="fas fa-plus"></i>
                    </span>
                  </button>
                </p>

                <p class="control"
                   v-if="selectedDocType !== 'wafrules'">
                  <button class="button is-small save-document-button"
                          :class="{'is-loading': isSaveLoading}"
                          @click="saveChanges()"
                          title="Save changes">
                    <span class="icon is-small">
                      <i class="fas fa-save"></i>
                    </span>
                  </button>
                </p>

                <p class="control"
                   v-if="selectedDocType !== 'wafrules'">
                  <button class="button is-small has-text-danger delete-document-button"
                          :class="{'is-loading': isDeleteLoading}"
                          @click="deleteDoc"
                          title="Delete document"
                          :disabled="selectedDoc &&
                                     (selectedDoc.id === '__default__' || isDocReferenced || docs.length <= 1)">
                    <span class="icon is-small">
                      <i class="fas fa-trash"></i>
                    </span>
                  </button>
                </p>

              </div>
            </div>
          </div>
        </div>
      </div>

      <hr/>

      <div class="content document-editor-wrapper"
           v-if="!loadingDocCounter && selectedBranch && selectedDocType && selectedDoc">
        <component
            :is="componentsMap[selectedDocType].component"
            :selectedBranch.sync="selectedBranch"
            :selectedDoc.sync="selectedDoc"
            :docs.sync="docs"
            :apiPath="documentAPIPath"
            @switch-doc-type="switchDocType"
            ref="currentComponent">
        </component>
        <hr/>
        <git-history v-if="selectedDocID"
                     :gitLog="gitLog"
                     :apiPath="gitAPIPath"
                     @restore-version="restoreGitVersion"></git-history>
      </div>

      <div class="content no-data-wrapper"
           v-else>
        <div v-if="loadingDocCounter > 0">
          <button class="button is-outlined is-text is-small is-loading document-loading">
            Loading
          </button>
        </div>
        <div v-else
             class="no-data-message">
          No data found!
          <div>
            <!--display correct message by priority (Branch -> Document type -> Document)-->
            <span v-if="!branchNames.includes(selectedBranch)">
              Missing branch. To be redirected to Version Control page where you will be able to create a new one, click
              <a title="Add new"
                 @click="referToVersionControl()">
                here
              </a>
            </span>
            <span v-else-if="!Object.keys(componentsMap).includes(selectedDocType)">
              Missing document type. Please select one from the dropdown above
            </span>
            <span v-else-if="!docIdNames.find((docIdName) => docIdName.includes(selectedDoc))">
              Missing document. To create a new one, click
              <a title="Add new"
                 @click="addNewDoc()">
                here
              </a>
            </span>
          </div>
        </div>
      </div>
    </div>
  </div>
</template>

<script lang="ts">
import _ from 'lodash'
import DatasetsUtils from '@/assets/DatasetsUtils.ts'
import RequestsUtils, {MethodNames} from '@/assets/RequestsUtils.ts'
import Utils from '@/assets/Utils.ts'
import ACLEditor from '@/doc-editors/ACLEditor.vue'
import WAFEditor from '@/doc-editors/WAFEditor.vue'
import WAFSigsEditor from '@/doc-editors/WAFSigsEditor.vue'
import URLMapsEditor from '@/doc-editors/URLMapsEditor.vue'
import RateLimitsEditor from '@/doc-editors/RateLimitsEditor.vue'
import ProfilingListEditor from '@/doc-editors/ProfilingListEditor.vue'
import FlowControlEditor from '@/doc-editors/FlowControlEditor.vue'
import GitHistory from '@/components/GitHistory.vue'
import {mdiSourceBranch, mdiSourceCommit} from '@mdi/js'
import Vue from 'vue'
import {Document, DocumentType, Commit} from '@/types'
import {AxiosResponse} from 'axios'

export default Vue.extend({

  name: 'DocumentEditor',
  props: {},
  components: {
    GitHistory,
  },
  watch: {
    $route: {
      handler: async function() {
        this.setLoadingDocStatus(true)
        await this.setSelectedDataFromRouteParams()
        this.setLoadingDocStatus(false)
      },
    },
  },
  data() {
    return {
      configs: [],
      mdiSourceBranchPath: mdiSourceBranch,
      mdiSourceCommitPath: mdiSourceCommit,

      // Loading indicators
      loadingDocCounter: 0,
      isForkLoading: false,
      isNewLoading: false,
      isSaveLoading: false,
      isDeleteLoading: false,

      // To prevent deletion of docs referenced by URL maps
      referencedIDsACL: [],
      referencedIDsWAF: [],
      referencedIDsLimits: [],

      selectedBranch: null,
      selectedDocType: null as DocumentType,

      docs: [],
      docIdNames: [],
      selectedDocID: null,

      gitLog: [],
      commits: 0,
      branches: 0,

      componentsMap: {
        'aclpolicies': {component: ACLEditor, title: 'ACL Policies'},
        'flowcontrol': {component: FlowControlEditor, title: 'Flow Control'},
        'tagrules': {component: ProfilingListEditor, title: 'Tag Rules'},
        'ratelimits': {component: RateLimitsEditor, title: 'Rate Limits'},
        'urlmaps': {component: URLMapsEditor, title: 'URL Maps'},
        'wafpolicies': {component: WAFEditor, title: 'WAF Policies'},
        'wafrules': {component: WAFSigsEditor, title: 'WAF Rules'},
      },

      apiRoot: DatasetsUtils.ConfAPIRoot,
      apiVersion: DatasetsUtils.ConfAPIVersion,
    }
  },
  computed: {

    documentAPIPath(): string {
<<<<<<< HEAD
      return `${this.apiRoot}/${this.apiVersion}/configs/${this.selectedBranch}/d/${this.selectedDocType}/e/${this.selectedDocID}/`
    },

    gitAPIPath(): string {
      return `${this.apiRoot}/${this.apiVersion}/configs/${this.selectedBranch}/d/${this.selectedDocType}/e/${this.selectedDocID}/v/`
=======
      const apiPrefix = `${this.apiRoot}/${this.apiVersion}`
      return `${apiPrefix}/configs/${this.selectedBranch}/d/${this.selectedDocType}/e/${this.selectedDocID}/`
    },

    gitAPIPath(): string {
      const apiPrefix = `${this.apiRoot}/${this.apiVersion}`
      return `${apiPrefix}/configs/${this.selectedBranch}/d/${this.selectedDocType}/e/${this.selectedDocID}/v/`
>>>>>>> 9c57e79f
    },

    branchNames(): string[] {
      return _.sortBy(_.map(this.configs, 'id'))
    },

    selectedDoc: {
      get(): Document {
        return this.docs[this.selectedDocIndex]
      },
      set(newDoc): void {
        this.$set(this.docs, this.selectedDocIndex, newDoc)
      },
    },

    selectedDocIndex(): number {
      if (this.selectedDocID) {
        return _.findIndex(this.docs, (doc) => {
          return doc.id === this.selectedDocID
        })
      }
      return 0
    },

    isDocReferenced(): boolean {
      if (this.selectedDocType === 'aclpolicies') {
        return this.referencedIDsACL.includes(this.selectedDocID)
      }
      if (this.selectedDocType === 'wafpolicies') {
        return this.referencedIDsWAF.includes(this.selectedDocID)
      }
      if (this.selectedDocType === 'ratelimits') {
        return this.referencedIDsLimits.includes(this.selectedDocID)
      }
      return false
    },

  },

  methods: {

    goToRoute() {
      const currentRoute = `/config/${this.selectedBranch}/${this.selectedDocType}/${this.selectedDocID}`
      if (this.$route.path !== currentRoute) {
        console.log('Switching document, new document path: ' + currentRoute)
        this.$router.push(currentRoute)
      }
    },

    async setSelectedDataFromRouteParams() {
      this.setLoadingDocStatus(true)
      this.selectedBranch = this.$route.params.branch || this.branchNames[0]
      const prevDocType = this.selectedDocType
      this.selectedDocType = (this.$route.params.doc_type || Object.keys(this.componentsMap)[0]) as DocumentType
      if (!prevDocType || prevDocType !== this.selectedDocType) {
        await this.loadDocs(this.selectedDocType)
      }
      this.selectedDocID = this.$route.params.doc_id || this.docIdNames[0][0]
      await this.loadSelectedDocData()
      this.addMissingDefaultsToDoc()
      this.setLoadingDocStatus(false)
      this.goToRoute()
    },

    resetGitLog() {
      this.gitLog = []
    },

    newDoc(): Document {
      const factory = DatasetsUtils.NewDocEntryFactory[this.selectedDocType]
      return factory && factory()
    },

    async loadConfigs(counterOnly?: boolean) {
      // store configs
      let configs
      try {
        const response = await RequestsUtils.sendRequest('GET', 'configs/')
        configs = response.data
      } catch (err) {
        console.log('Error while attempting to get configs')
        console.log(err)
      }
      if (!counterOnly) {
        console.log('loaded configs: ', configs)
        this.configs = configs
      }
      // counters
      this.commits = _.sum(_.map(_.map(configs, 'logs'), (logs) => {
        return _.size(logs)
      }))
      this.branches = _.size(configs)
      console.log('config counters', this.branches, this.commits)
    },

    async initDocTypes() {
      const doctype = this.selectedDocType = Object.keys(this.componentsMap)[0] as DocumentType
      await this.loadDocs(doctype)
    },

    updateDocIdNames() {
      this.docIdNames = _.sortBy(_.map(this.docs, (doc) => [doc.id, doc.name]), (entry) => entry[1])
    },

    async loadSelectedDocData() {
      this.setLoadingDocStatus(true)
      // check if the selected doc only has id and name, if it does, attempt to load the rest of the document data
      if (this.selectedDoc && Object.keys(this.selectedDoc).length === 2) {
        this.selectedDoc = (await RequestsUtils.sendRequest('GET',
            `configs/${this.selectedBranch}/d/${this.selectedDocType}/e/${this.selectedDocID}/`)).data
      }
      this.setLoadingDocStatus(false)
    },

    async loadDocs(doctype: DocumentType) {
      const branch = this.selectedBranch
      try {
        const response = await RequestsUtils.sendRequest('GET',
            `configs/${branch}/d/${doctype}/`, {headers: {'x-fields': 'id, name'}})
        this.docs = response.data
      } catch (err) {
        console.log('Error while attempting to load documents')
        console.log(err)
        this.docs = []
      }
      this.updateDocIdNames()
      if (this.docIdNames && this.docIdNames.length && this.docIdNames[0].length) {
        this.selectedDocID = this.docIdNames[0][0]
        await this.loadSelectedDocData()
        this.addMissingDefaultsToDoc()
      }
      this.loadGitLog()
    },

    loadGitLog(interaction?: boolean) {
      const config = this.selectedBranch
      const document_ = this.selectedDocType
      const entry = this.selectedDocID
      const urlTrail = `configs/${config}/d/${document_}/e/${entry}/v/`

      if (config && document_ && entry) {
        RequestsUtils.sendRequest('GET', urlTrail).then((response: AxiosResponse<Commit[]>) => {
          this.gitLog = response.data
          if (interaction) {
            this.loadConfigs(true)
          }
        })
      }
    },

    async switchBranch(branch?: string) {
      this.setLoadingDocStatus(true)
      if (branch) {
        this.selectedBranch = branch
      }
      this.resetGitLog()
      await this.initDocTypes()
      await this.loadReferencedDocsIDs()
      this.goToRoute()
      this.setLoadingDocStatus(false)
    },

    async switchDocType(docType?: DocumentType) {
      this.setLoadingDocStatus(true)
      if (!docType) {
        docType = this.selectedDocType
      } else {
        this.selectedDocType = docType
      }
      this.docs = []
      this.selectedDocID = null
      this.resetGitLog()
      await this.loadDocs(docType)
      this.goToRoute()
      this.setLoadingDocStatus(false)
    },

    async switchDocID(docID?: string) {
      this.setLoadingDocStatus(true)
      if (docID) {
        this.selectedDocID = docID
        await this.loadSelectedDocData()
        this.addMissingDefaultsToDoc()
      }
      this.loadGitLog()
      this.goToRoute()
      this.setLoadingDocStatus(false)
    },

    downloadDoc() {
      Utils.downloadFile(this.selectedDocType, 'json', this.docs)
    },

    async forkDoc() {
      this.setLoadingDocStatus(true)
      this.isForkLoading = true
      const docToAdd = _.cloneDeep(this.selectedDoc) as Document
      docToAdd.name = 'copy of ' + docToAdd.name
      docToAdd.id = DatasetsUtils.convertToUUID2()
      await this.addNewDoc(docToAdd)
      this.isForkLoading = false
      this.setLoadingDocStatus(false)
    },

    async addNewDoc(docToAdd?: Document) {
      this.setLoadingDocStatus(true)
      this.isNewLoading = true
      if (!docToAdd) {
        docToAdd = this.newDoc()
      }
      this.resetGitLog()
      this.docs.unshift(docToAdd)
      this.selectedDocID = docToAdd.id
      await this.saveChanges('POST')
      this.goToRoute()
      this.isNewLoading = false
      this.setLoadingDocStatus(false)
    },

    async saveChanges(methodName?: MethodNames) {
      this.isSaveLoading = true
      if (!methodName) {
        methodName = 'PUT'
      }
      let urlTrail = `configs/${this.selectedBranch}/d/${this.selectedDocType}/e/`
      if (methodName !== 'POST') {
        urlTrail += `${this.selectedDocID}/`
      }
      const doc = this.selectedDoc

      await RequestsUtils.sendRequest(methodName, urlTrail, doc, null,
          'Changes saved!', 'Failed while saving changes!',
      ).then(() => {
        this.updateDocIdNames()
        this.loadGitLog(true)
        // If the saved doc was a url map, refresh the referenced IDs lists
        if (this.selectedDocType === 'urlmaps') {
          this.loadReferencedDocsIDs()
        }
      })
      this.isSaveLoading = false
    },

    async deleteDoc() {
      this.setLoadingDocStatus(true)
      this.isDeleteLoading = true
      this.docs.splice(this.selectedDocIndex, 1)
      await RequestsUtils.sendRequest('DELETE',
          `configs/${this.selectedBranch}/d/${this.selectedDocType}/e/${this.selectedDocID}/`,
          null, null, 'Document deleted!', 'Failed while deleting document!',
      ).then(() => {
        this.updateDocIdNames()
        this.loadGitLog(true)
      })
      this.selectedDocID = this.docs[0].id
      await this.loadSelectedDocData()
      this.addMissingDefaultsToDoc()
      this.resetGitLog()
      this.goToRoute()
      this.isDeleteLoading = false
      this.setLoadingDocStatus(false)
    },

    async loadReferencedDocsIDs() {
      const response = await RequestsUtils.sendRequest('GET', `configs/${this.selectedBranch}/d/urlmaps/`)
      const docs = response.data
      const referencedACL: string[] = []
      const referencedWAF: string[] = []
      const referencedLimit: string[] = []
      _.forEach(docs, (doc) => {
        _.forEach(doc.map, (mapEntry) => {
          referencedACL.push(mapEntry['acl_profile'])
          referencedWAF.push(mapEntry['waf_profile'])
          referencedLimit.push(mapEntry['limit_ids'])
        })
      })
      this.referencedIDsACL = _.uniq(referencedACL)
      this.referencedIDsWAF = _.uniq(referencedWAF)
      this.referencedIDsLimits = _.uniq(_.flatten(referencedLimit))
    },

    async restoreGitVersion(gitVersion: Commit) {
      const branch = this.selectedBranch
      const doctype: DocumentType = this.selectedDocType
      const docTitle = this.componentsMap[doctype].title
      const versionId = gitVersion.version
      const urlTrail = `configs/${branch}/d/${doctype}/v/${versionId}/`

      await RequestsUtils.sendRequest('PUT',
          `${urlTrail}revert/`,
          null,
          null,
          `Document [${docTitle}] restored to version [${versionId}]!`,
          `Failed restoring document [${docTitle}] to version [${versionId}]!`)
      const response = await RequestsUtils.sendRequest('GET', urlTrail)
      this.docs = response.data
      this.updateDocIdNames()
      this.loadGitLog()
    },

    addMissingDefaultsToDoc() {
      if (!this.selectedDoc) {
        return
      }
      this.selectedDoc = {...this.newDoc(), ...this.selectedDoc as {}}
    },

    referToVersionControl() {
      this.$router.push('/versioncontrol')
    },

    // Collect every request to display a loading indicator
    // The loading indicator will be displayed as long as at least one request is still active (counter > 0)
    setLoadingDocStatus(isLoading: boolean) {
      if (isLoading) {
        this.loadingDocCounter++
      } else {
        this.loadingDocCounter--
      }
    },
  },

  async created() {
    this.setLoadingDocStatus(true)
    await this.loadConfigs()
    this.setSelectedDataFromRouteParams()
    this.loadReferencedDocsIDs()
    this.setLoadingDocStatus(false)
  },

})
</script>
<style scoped>
.no-data-wrapper {
  /* Magic number! The page looks empty without content */
  min-height: 50vh;
  /* Magic number! Delayed the display of loading indicator as to not display it in short loads */
  animation: delayedDisplay 300ms;
}

@keyframes delayedDisplay {
  0% {
    opacity: 0
  }
  50% {
    opacity: 0
  }
  51% {
    opacity: 1
  }
  100% {
    opacity: 1
  }
}

</style><|MERGE_RESOLUTION|>--- conflicted
+++ resolved
@@ -278,13 +278,6 @@
   computed: {
 
     documentAPIPath(): string {
-<<<<<<< HEAD
-      return `${this.apiRoot}/${this.apiVersion}/configs/${this.selectedBranch}/d/${this.selectedDocType}/e/${this.selectedDocID}/`
-    },
-
-    gitAPIPath(): string {
-      return `${this.apiRoot}/${this.apiVersion}/configs/${this.selectedBranch}/d/${this.selectedDocType}/e/${this.selectedDocID}/v/`
-=======
       const apiPrefix = `${this.apiRoot}/${this.apiVersion}`
       return `${apiPrefix}/configs/${this.selectedBranch}/d/${this.selectedDocType}/e/${this.selectedDocID}/`
     },
@@ -292,7 +285,6 @@
     gitAPIPath(): string {
       const apiPrefix = `${this.apiRoot}/${this.apiVersion}`
       return `${apiPrefix}/configs/${this.selectedBranch}/d/${this.selectedDocType}/e/${this.selectedDocID}/v/`
->>>>>>> 9c57e79f
     },
 
     branchNames(): string[] {
