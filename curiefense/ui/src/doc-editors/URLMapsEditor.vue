--- conflicted
+++ resolved
@@ -377,13 +377,8 @@
       mapEntryIndex: -1,
 
       // for URLMap drop downs
-<<<<<<< HEAD
       wafProfileNames: [] as [string, string][],
       aclProfileNames: [] as [string, string][],
-=======
-      wafProfileNames: [],
-      aclProfileNames: [],
->>>>>>> 2d9c2cd0
       limitRuleNames: [] as RateLimit[],
 
       limitNewEntryModeMapEntryId: null,
@@ -410,23 +405,15 @@
       this.$emit('update:selectedDoc', this.localDoc)
     },
 
-<<<<<<< HEAD
     aclProfileName(id: string): [string, string] {
-=======
-    aclProfileName(id: string): string[] {
->>>>>>> 2d9c2cd0
       return _.find(this.aclProfileNames, (profile) => {
-        return profile.id === id
-      })
-    },
-
-<<<<<<< HEAD
+        return profile[0] === id
+      })
+    },
+
     wafProfileName(id: string): [string, string] {
-=======
-    wafProfileName(id: string): string[] {
->>>>>>> 2d9c2cd0
       return _.find(this.wafProfileNames, (profile) => {
-        return profile.id === id
+        return profile[0] === id
       })
     },
 
@@ -592,20 +579,6 @@
       this.limitNewEntryModeMapEntryId = null
       this.emitDocUpdate()
     },
-<<<<<<< HEAD
-=======
-
-    removeLimitEntry(mapEntry: URLMapEntryMatch, index: number) {
-      mapEntry.limit_ids.splice(index, 1)
-      this.emitDocUpdate()
-    },
-
-    removeMapEntry(index: number) {
-      this.localDoc.map.splice(index, 1)
-      this.emitDocUpdate()
-    },
-  },
->>>>>>> 2d9c2cd0
 
     removeLimitEntry(mapEntry: URLMapEntryMatch, index: number) {
       mapEntry.limit_ids.splice(index, 1)
