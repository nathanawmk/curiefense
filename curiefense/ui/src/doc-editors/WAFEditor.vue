<template>
  <div>
    <div class="card">
      <div class="card-content">
        <div class="media">
          <div class="media-content">
            <div class="columns">
              <div class="column is-4">
                <div class="field">
                  <label class="label is-small">
                    Name
                    <span class="has-text-grey is-pulled-right document-id" title="Document id">
                    {{ selectedDoc.id }}
                  </span>
                  </label>
                  <div class="control">
                    <input class="input is-small document-name"
                           placeholder="Document name"
                           v-model="selectedDoc.name"/>
                  </div>
                </div>
              </div>
            </div>
          </div>
        </div>
        <div class="tile is-ancestor">
          <div class="tile is-9">
            <table class="table is-fullwidth">
              <thead>
              <tr>
                <th></th>
                <th class="has-text-centered">Headers</th>
                <th class="has-text-centered">Cookies</th>
                <th class="has-text-centered">Arguments</th>
              </tr>
              </thead>
              <tbody>
              <tr>
                <td>Max Length</td>
                <td><input required class="input is-small" type="number"
                           v-model.number="selectedDoc.max_header_length"/></td>
                <td><input required class="input is-small" type="number"
                           v-model.number="selectedDoc.max_cookie_length"/></td>
                <td><input required class="input is-small" type="number" v-model.number="selectedDoc.max_arg_length"/>
                </td>
              </tr>
              <tr>
                <td>Max Count</td>
                <td><input required class="input is-small" type="number"
                           v-model.number="selectedDoc.max_headers_count"/></td>
                <td><input required class="input is-small" type="number"
                           v-model.number="selectedDoc.max_cookies_count"/></td>
                <td><input required class="input is-small" type="number" v-model.number="selectedDoc.max_args_count"/>
                </td>
              </tr>
              </tbody>
            </table>
          </div>
          <div class="tile is-3">
            <div class="card">
              <div class="card-content">
                <label class="checkbox">
                  <input type="checkbox" v-model="selectedDoc.ignore_alphanum">
                  Ignore Alphanumeric input
                </label>
                <p class="help">When checked, arguments, headers or cookies, which contain only alpha numeric
                  characters, will be ignored.</p>
              </div>
            </div>
          </div>
        </div>
        <div class="tile is-ancestor">
          <div class="tile is-parent">
            <div class="tile is-12">
              <table class="table is-fullwidth">
                <tr>
                  <td>
                    <div class="tabs is-centered">
                      <ul>
                        <li :class=" tab === 'headers' ? 'is-active' : '' "><a @click='tab="headers"'>Headers</a></li>
                        <li :class=" tab === 'cookies' ? 'is-active' : '' "><a @click='tab="cookies"'>Cookies</a></li>
                        <li :class=" tab === 'args' ? 'is-active' : '' "><a @click='tab="args"'>Arguments</a></li>
                      </ul>
                    </div>
                  </td>
                </tr>
                <tr>
                  <td>
                    <table class="table is-fullwidth is-hoverable" v-if="selectedDoc && selectedDoc[tab]">
                      <thead>
                      <th class="has-text-centered">Parameter</th>
                      <th class="has-text-centered">Matching Value</th>
                      <th class="has-text-centered">Restrict?</th>
                      <th class="has-text-centered">Exclude Sig</th>
                      <th class="has-text-centered">
                        <a
                            v-show="newWAFLine !== tab"
                            class="has-text-grey-dark is-small" title="Add new parameter"
                            @click="newWAFLine = tab; newEntry = genNewEntry()">
                          <span class="icon is-small"><i class="fas fa-plus"></i></span>
                        </a>
                        <a
                            v-show="newWAFLine === tab"
                            class="has-text-grey-dark is-small" title="Cancel adding new parameter"
                            @click="newWAFLine = null">
                          <span class="icon is-small"><i class="fas fa-minus"></i></span>
                        </a>
                      </th>
                      </thead>
                      <tbody>
                      <tr v-if="newWAFLine === tab" style="background-color: hsl(48, 100%, 96%) ">
                        <td style="padding: 0;">
                          <table class="table is-fullwidth" style="background-color: hsl(48, 100%, 96%) ">
                            <tr>
                              <td style="width: 100px;">
                                <div class="field">
                                  <div class="control ">
                                    <div class="select is-small">
                                      <select v-model="newEntry.type">
                                        <option value="names">{{ dsutils.Titles.names }}</option>
                                        <option value="regex">{{ dsutils.Titles.regex }}</option>
                                      </select>
                                    </div>
                                  </div>
                                </div>
                              </td>
                              <td>
                                <div class="field">
                                  <div class="control">
                                    <div>
                                      <input required class="input is-small" type="text" v-model="newEntry.key"
                                             :title="dsutils.Titles.names">
                                    </div>
                                  </div>
                                </div>
                              </td>
                            </tr>
                          </table>
                        </td>
                        <td>
                          <p class="control has-icons-left">
                            <input required class="input is-small" type="text" v-model="newEntry.reg"
                                   :title="dsutils.Titles.regex"/>
                            <span class="icon is-small is-left has-text-grey">
                                  <i class="fas fa-code"></i>
                                </span>
                          </p>
                        </td>
                        <td class="has-text-centered">
                          <label class="checkbox">
                            <input type="checkbox" v-model="newEntry.restrict"/>
                          </label>
                        </td>
                        <td>
                          <serialized-input :placeholder="'comma separated sig IDs'" :value="newEntry.exclusions"
                                            :get-function="unpackExclusions" :set-function="packExclusions"
                                            @blur="newEntry.exclusions = $event"></serialized-input>
                        </td>
                        <td class="has-text-centered">
                          <button title="Add new parameter" class="button is-light is-small" @click="addNewParameter">
                            <span class="icon is-small"><i class="fas fa-plus fa-xs"></i></span>
                          </button>
                        </td>

                      </tr>
                      <tr v-for="(entry, idx) in selectedDoc[tab].names" :key="gen_row_key(tab, 'names', idx)">
                        <td>
                          <div class="field">
                            <p class="control has-icons-left">
                              <input required class="input is-small" type="text" v-model="entry.key"
                                     :title="dsutils.Titles.names">
                              <span class="icon is-small is-left has-text-grey">
                                  <i class="fas fa-font"></i>
                                </span>
                            </p>
                          </div>
                        <td>
                          <p class="control has-icons-left">
                            <input required class="input is-small" type="text" v-model="entry.reg"
                                   :title="dsutils.Titles.regex"/>
                            <span class="icon is-small is-left has-text-grey">
                                  <i class="fas fa-code"></i>
                                </span>
                          </p>
                        </td>
                        <td class="has-text-centered">
                          <label class="checkbox">
                            <input type="checkbox" :checked="entry.restrict"/>
                          </label>
                        </td>
                        <td>
                          <serialized-input :placeholder="'comma separated sig IDs'" :value="entry.exclusions"
                                            :get-function="unpackExclusions" :set-function="packExclusions"
                                            @blur="entry.exclusions = $event"></serialized-input>
                        </td>
                        <td class="has-text-centered  ">
                          <button title="Delete entry"
                                  :data-curie="gen_row_key(tab, 'names', idx)"
                                  @click="deleteWAFRow"

                                  class="button is-light is-small">
                              <span class="icon is-small"
                              ><i class="fas fa-trash fa-xs"></i></span>
                          </button>
                        </td>
                      </tr>
                      <tr v-for="(entry, idx) in selectedDoc[tab].regex" :key="gen_row_key(tab, 'regex', idx)">
                        <td>
                          <div class="field">
                            <p class="control has-icons-left">
                              <input required class="input is-small" type="text" v-model="entry.key"
                                     :title="dsutils.Titles.regex">
                              <span class="icon is-small is-left has-text-grey">
                                  <i class="fas fa-code"></i>
                                </span>
                            </p>
                          </div>
                        </td>
                        <td>
                          <p class="control has-icons-left">
                            <input required class="input is-small" type="text" v-model="entry.reg"
                                   :title="dsutils.Titles.regex"/>
                            <span class="icon is-small is-left has-text-grey">
                                  <i class="fas fa-code"></i>
                                </span>
                          </p>
                        </td>
                        <td class="has-text-centered">
                          <label class="checkbox">
                            <input type="checkbox" :checked="entry.restrict"/>
                          </label>
                        </td>
                        <td>
                          <serialized-input :placeholder="'comma separated sig IDs'" :value="entry.exclusions"
                                            :get-function="unpackExclusions" :set-function="packExclusions"
                                            @blur="entry.exclusions = $event"></serialized-input>
                        </td>
                        <td class="has-text-centered  ">
                          <button
                              :data-curie="gen_row_key(tab, 'regex', idx)"
                              @click="deleteWAFRow"

                              title="Delete entry" class="button is-light is-small">
                              <span class="icon is-small"

                              ><i class="fas fa-trash fa-xs"></i></span>
                          </button>
                        </td>
                      </tr>
                      </tbody>
                    </table>
                  </td>
                </tr>
              </table>

            </div>
          </div>
        </div>
        <span class="is-family-monospace  has-text-grey-lighter">{{ apiPath }}</span>
      </div>
    </div>
  </div>
</template>

<script>

<<<<<<< HEAD
import SerializedInput from '@/components/SerializedInput'
=======
import SerializedInput from '@/components/serializedInput'

>>>>>>> e583b27a
export default {
  name: 'WAFEditor',
  components: {SerializedInput},
  props: {
    selectedDoc: Object,
    apiPath: String
  },

  data() {
    return {
      'tab': 'args',
      'newWAFLine': null,
      'newEntry': null
    }
  },
  computed: {},

  methods: {
    genNewEntry() {
      return {
        type: 'names',
        key: null,
        reg: null,
        restrict: false,
        exclusions: null
      }
    },

    addNewParameter() {
      let newEntry = this.ld.cloneDeep(this.newEntry)
      this.newEntry = this.newWAFLine = null
      let type = newEntry.type
      delete newEntry.type
      this.selectedDoc[this.tab][type].unshift(newEntry)
    },

    packExclusions(exclusions) {
      let ret = {}
      if (this.ld.size(exclusions) === 0 || !exclusions) {
        return ret
      }

      return this.ld.fromPairs(this.ld.map(exclusions.split(','), (ex) => {
        return [ex.trim(), 1]
      }))

    },

    unpackExclusions(exclusions) {
      return this.ld.keys(exclusions).join(', ')
    },

    gen_row_key(tab, type, idx) {
      return `${tab}-${type}-${idx}`
    },

    deleteWAFRow(event) {
      let elem = event.target
      let row_key = elem.dataset.curie
      while (elem) {
        if (row_key) {
          let [tab, type, idx] = row_key.split('-')
          this.selectedDoc[tab][type].splice(idx, 1)
          break
        }
        elem = elem.parentElement
        row_key = elem.dataset.curie
      }
    }
  }
}
</script><|MERGE_RESOLUTION|>--- conflicted
+++ resolved
@@ -264,12 +264,8 @@
 
 <script>
 
-<<<<<<< HEAD
 import SerializedInput from '@/components/SerializedInput'
-=======
-import SerializedInput from '@/components/serializedInput'
-
->>>>>>> e583b27a
+
 export default {
   name: 'WAFEditor',
   components: {SerializedInput},
